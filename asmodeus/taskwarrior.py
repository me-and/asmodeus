--- conflicted
+++ resolved
@@ -88,11 +88,8 @@
         args = (self.executable,
                 'rc.verbose=nothing',
                 'rc.gc=0',
-<<<<<<< HEAD
                 'rc.recurrence=0',
-=======
                 'rc.hooks=0',
->>>>>>> 2f61e6ad
                 *filter_args,
                 'export',
                 )
